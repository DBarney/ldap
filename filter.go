--- conflicted
+++ resolved
@@ -1,8 +1,3 @@
-<<<<<<< HEAD
-// Copyright 2011 The Go Authors. All rights reserved.
-// Use of this source code is governed by a BSD-style
-// license that can be found in the LICENSE file.
-
 package ldap
 
 import (
@@ -28,15 +23,6 @@
 	FilterPresent         = 7
 	FilterApproxMatch     = 8
 	FilterExtensibleMatch = 9
-=======
-// File contains a filter compiler/decompiler
-package ldap
-
-import (
-	"errors"
-	"fmt"
-	"github.com/mmitton/asn1-ber"
->>>>>>> 003854cd
 )
 
 // FilterMap contains human readable descriptions of Filter choices
@@ -55,7 +41,6 @@
 
 // SubstringFilter options
 const (
-<<<<<<< HEAD
 	FilterSubstringsInitial = 0
 	FilterSubstringsAny     = 1
 	FilterSubstringsFinal   = 2
@@ -66,36 +51,10 @@
 	FilterSubstringsInitial: "Substrings Initial",
 	FilterSubstringsAny:     "Substrings Any",
 	FilterSubstringsFinal:   "Substrings Final",
-=======
-	FilterAnd             = 0
-	FilterOr              = 1
-	FilterNot             = 2
-	FilterEqualityMatch   = 3
-	FilterSubstrings      = 4
-	FilterGreaterOrEqual  = 5
-	FilterLessOrEqual     = 6
-	FilterPresent         = 7
-	FilterApproxMatch     = 8
-	FilterExtensibleMatch = 9
-)
-
-var FilterMap = map[uint64]string{
-	FilterAnd:             "And",
-	FilterOr:              "Or",
-	FilterNot:             "Not",
-	FilterEqualityMatch:   "Equality Match",
-	FilterSubstrings:      "Substrings",
-	FilterGreaterOrEqual:  "Greater Or Equal",
-	FilterLessOrEqual:     "Less Or Equal",
-	FilterPresent:         "Present",
-	FilterApproxMatch:     "Approx Match",
-	FilterExtensibleMatch: "Extensible Match",
->>>>>>> 003854cd
 }
 
 // MatchingRuleAssertion choices
 const (
-<<<<<<< HEAD
 	MatchingRuleAssertionMatchingRule = 1
 	MatchingRuleAssertionType         = 2
 	MatchingRuleAssertionMatchValue   = 3
@@ -114,85 +73,44 @@
 func CompileFilter(filter string) (*ber.Packet, error) {
 	if len(filter) == 0 || filter[0] != '(' {
 		return nil, NewError(ErrorFilterCompile, errors.New("ldap: filter does not start with an '('"))
-=======
-	FilterSubstringsInitial = 0
-	FilterSubstringsAny     = 1
-	FilterSubstringsFinal   = 2
-)
-
-var FilterSubstringsMap = map[uint64]string{
-	FilterSubstringsInitial: "Substrings Initial",
-	FilterSubstringsAny:     "Substrings Any",
-	FilterSubstringsFinal:   "Substrings Final",
-}
-
-func CompileFilter(filter string) (*ber.Packet, *Error) {
-	if len(filter) == 0 || filter[0] != '(' {
-		return nil, NewError(ErrorFilterCompile, errors.New("Filter does not start with an '('"))
->>>>>>> 003854cd
 	}
 	packet, pos, err := compileFilter(filter, 1)
 	if err != nil {
 		return nil, err
 	}
-<<<<<<< HEAD
 	switch {
 	case pos > len(filter):
 		return nil, NewError(ErrorFilterCompile, errors.New("ldap: unexpected end of filter"))
 	case pos < len(filter):
 		return nil, NewError(ErrorFilterCompile, errors.New("ldap: finished compiling filter with extra at end: "+fmt.Sprint(filter[pos:])))
-=======
-	if pos != len(filter) {
-		return nil, NewError(ErrorFilterCompile, errors.New("Finished compiling filter with extra at end.\n"+fmt.Sprint(filter[pos:])))
->>>>>>> 003854cd
 	}
 	return packet, nil
 }
 
-<<<<<<< HEAD
 // DecompileFilter converts a packet representation of a filter into a string representation
 func DecompileFilter(packet *ber.Packet) (ret string, err error) {
 	defer func() {
 		if r := recover(); r != nil {
 			err = NewError(ErrorFilterDecompile, errors.New("ldap: error decompiling filter"))
-=======
-func DecompileFilter(packet *ber.Packet) (ret string, err *Error) {
-	defer func() {
-		if r := recover(); r != nil {
-			err = NewError(ErrorFilterDecompile, errors.New("Error decompiling filter"))
->>>>>>> 003854cd
 		}
 	}()
 	ret = "("
 	err = nil
-<<<<<<< HEAD
 	childStr := ""
-=======
-	child_str := ""
->>>>>>> 003854cd
 
 	switch packet.Tag {
 	case FilterAnd:
 		ret += "&"
 		for _, child := range packet.Children {
-<<<<<<< HEAD
 			childStr, err = DecompileFilter(child)
 			if err != nil {
 				return
 			}
 			ret += childStr
-=======
-			child_str, err = DecompileFilter(child)
-			if err != nil {
-				return
-			}
-			ret += child_str
->>>>>>> 003854cd
 		}
 	case FilterOr:
 		ret += "|"
 		for _, child := range packet.Children {
-<<<<<<< HEAD
 			childStr, err = DecompileFilter(child)
 			if err != nil {
 				return
@@ -206,26 +124,10 @@
 			return
 		}
 		ret += childStr
-=======
-			child_str, err = DecompileFilter(child)
-			if err != nil {
-				return
-			}
-			ret += child_str
-		}
-	case FilterNot:
-		ret += "!"
-		child_str, err = DecompileFilter(packet.Children[0])
-		if err != nil {
-			return
-		}
-		ret += child_str
->>>>>>> 003854cd
 
 	case FilterSubstrings:
 		ret += ber.DecodeString(packet.Children[0].Data.Bytes())
 		ret += "="
-<<<<<<< HEAD
 		for i, child := range packet.Children[1].Children {
 			if i == 0 && child.Tag != FilterSubstringsInitial {
 				ret += "*"
@@ -234,20 +136,10 @@
 			if child.Tag != FilterSubstringsFinal {
 				ret += "*"
 			}
-=======
-		switch packet.Children[1].Children[0].Tag {
-		case FilterSubstringsInitial:
-			ret += ber.DecodeString(packet.Children[1].Children[0].Data.Bytes()) + "*"
-		case FilterSubstringsAny:
-			ret += "*" + ber.DecodeString(packet.Children[1].Children[0].Data.Bytes()) + "*"
-		case FilterSubstringsFinal:
-			ret += "*" + ber.DecodeString(packet.Children[1].Children[0].Data.Bytes())
->>>>>>> 003854cd
 		}
 	case FilterEqualityMatch:
 		ret += ber.DecodeString(packet.Children[0].Data.Bytes())
 		ret += "="
-<<<<<<< HEAD
 		ret += EscapeFilter(ber.DecodeString(packet.Children[1].Data.Bytes()))
 	case FilterGreaterOrEqual:
 		ret += ber.DecodeString(packet.Children[0].Data.Bytes())
@@ -259,24 +151,10 @@
 		ret += EscapeFilter(ber.DecodeString(packet.Children[1].Data.Bytes()))
 	case FilterPresent:
 		ret += ber.DecodeString(packet.Data.Bytes())
-=======
-		ret += ber.DecodeString(packet.Children[1].Data.Bytes())
-	case FilterGreaterOrEqual:
-		ret += ber.DecodeString(packet.Children[0].Data.Bytes())
-		ret += ">="
-		ret += ber.DecodeString(packet.Children[1].Data.Bytes())
-	case FilterLessOrEqual:
-		ret += ber.DecodeString(packet.Children[0].Data.Bytes())
-		ret += "<="
-		ret += ber.DecodeString(packet.Children[1].Data.Bytes())
-	case FilterPresent:
-		ret += ber.DecodeString(packet.Children[0].Data.Bytes())
->>>>>>> 003854cd
 		ret += "=*"
 	case FilterApproxMatch:
 		ret += ber.DecodeString(packet.Children[0].Data.Bytes())
 		ret += "~="
-<<<<<<< HEAD
 		ret += EscapeFilter(ber.DecodeString(packet.Children[1].Data.Bytes()))
 	case FilterExtensibleMatch:
 		attr := ""
@@ -309,16 +187,12 @@
 		}
 		ret += ":="
 		ret += EscapeFilter(value)
-=======
-		ret += ber.DecodeString(packet.Children[1].Data.Bytes())
->>>>>>> 003854cd
 	}
 
 	ret += ")"
 	return
 }
 
-<<<<<<< HEAD
 func compileFilterSet(filter string, pos int, parent *ber.Packet) (int, error) {
 	for pos < len(filter) && filter[pos] == '(' {
 		child, newPos, err := compileFilter(filter, pos+1)
@@ -330,25 +204,11 @@
 	}
 	if pos == len(filter) {
 		return pos, NewError(ErrorFilterCompile, errors.New("ldap: unexpected end of filter"))
-=======
-func compileFilterSet(filter string, pos int, parent *ber.Packet) (int, *Error) {
-	for pos < len(filter) && filter[pos] == '(' {
-		child, new_pos, err := compileFilter(filter, pos+1)
-		if err != nil {
-			return pos, err
-		}
-		pos = new_pos
-		parent.AppendChild(child)
-	}
-	if pos == len(filter) {
-		return pos, NewError(ErrorFilterCompile, errors.New("Unexpected end of filter"))
->>>>>>> 003854cd
 	}
 
 	return pos + 1, nil
 }
 
-<<<<<<< HEAD
 func compileFilter(filter string, pos int) (*ber.Packet, int, error) {
 	var (
 		packet *ber.Packet
@@ -602,100 +462,4 @@
 		i += currentWidth
 	}
 	return buffer.String(), nil
-=======
-func compileFilter(filter string, pos int) (p *ber.Packet, new_pos int, err *Error) {
-	defer func() {
-		if r := recover(); r != nil {
-			err = NewError(ErrorFilterCompile, errors.New("Error compiling filter"))
-		}
-	}()
-	p = nil
-	new_pos = pos
-	err = nil
-
-	switch filter[pos] {
-	case '(':
-		p, new_pos, err = compileFilter(filter, pos+1)
-		new_pos++
-		return
-	case '&':
-		p = ber.Encode(ber.ClassContext, ber.TypeConstructed, FilterAnd, nil, FilterMap[FilterAnd])
-		new_pos, err = compileFilterSet(filter, pos+1, p)
-		return
-	case '|':
-		p = ber.Encode(ber.ClassContext, ber.TypeConstructed, FilterOr, nil, FilterMap[FilterOr])
-		new_pos, err = compileFilterSet(filter, pos+1, p)
-		return
-	case '!':
-		p = ber.Encode(ber.ClassContext, ber.TypeConstructed, FilterNot, nil, FilterMap[FilterNot])
-		var child *ber.Packet
-		child, new_pos, err = compileFilter(filter, pos+1)
-		p.AppendChild(child)
-		return
-	default:
-		attribute := ""
-		condition := ""
-		for new_pos < len(filter) && filter[new_pos] != ')' {
-			switch {
-			case p != nil:
-				condition += fmt.Sprintf("%c", filter[new_pos])
-			case filter[new_pos] == '=':
-				p = ber.Encode(ber.ClassContext, ber.TypeConstructed, FilterEqualityMatch, nil, FilterMap[FilterEqualityMatch])
-			case filter[new_pos] == '>' && filter[new_pos+1] == '=':
-				p = ber.Encode(ber.ClassContext, ber.TypeConstructed, FilterGreaterOrEqual, nil, FilterMap[FilterGreaterOrEqual])
-				new_pos++
-			case filter[new_pos] == '<' && filter[new_pos+1] == '=':
-				p = ber.Encode(ber.ClassContext, ber.TypeConstructed, FilterLessOrEqual, nil, FilterMap[FilterLessOrEqual])
-				new_pos++
-			case filter[new_pos] == '~' && filter[new_pos+1] == '=':
-				p = ber.Encode(ber.ClassContext, ber.TypeConstructed, FilterApproxMatch, nil, FilterMap[FilterLessOrEqual])
-				new_pos++
-			case p == nil:
-				attribute += fmt.Sprintf("%c", filter[new_pos])
-			}
-			new_pos++
-		}
-		if new_pos == len(filter) {
-			err = NewError(ErrorFilterCompile, errors.New("Unexpected end of filter"))
-			return
-		}
-		if p == nil {
-			err = NewError(ErrorFilterCompile, errors.New("Error parsing filter"))
-			return
-		}
-		p.AppendChild(ber.NewString(ber.ClassUniversal, ber.TypePrimative, ber.TagOctetString, attribute, "Attribute"))
-		switch {
-		case p.Tag == FilterEqualityMatch && condition == "*":
-			p.Tag = FilterPresent
-			p.Description = FilterMap[uint64(p.Tag)]
-		case p.Tag == FilterEqualityMatch && condition[0] == '*' && condition[len(condition)-1] == '*':
-			// Any
-			p.Tag = FilterSubstrings
-			p.Description = FilterMap[uint64(p.Tag)]
-			seq := ber.Encode(ber.ClassUniversal, ber.TypeConstructed, ber.TagSequence, nil, "Substrings")
-			seq.AppendChild(ber.NewString(ber.ClassContext, ber.TypePrimative, FilterSubstringsAny, condition[1:len(condition)-1], "Any Substring"))
-			p.AppendChild(seq)
-		case p.Tag == FilterEqualityMatch && condition[0] == '*':
-			// Final
-			p.Tag = FilterSubstrings
-			p.Description = FilterMap[uint64(p.Tag)]
-			seq := ber.Encode(ber.ClassUniversal, ber.TypeConstructed, ber.TagSequence, nil, "Substrings")
-			seq.AppendChild(ber.NewString(ber.ClassContext, ber.TypePrimative, FilterSubstringsFinal, condition[1:], "Final Substring"))
-			p.AppendChild(seq)
-		case p.Tag == FilterEqualityMatch && condition[len(condition)-1] == '*':
-			// Initial
-			p.Tag = FilterSubstrings
-			p.Description = FilterMap[uint64(p.Tag)]
-			seq := ber.Encode(ber.ClassUniversal, ber.TypeConstructed, ber.TagSequence, nil, "Substrings")
-			seq.AppendChild(ber.NewString(ber.ClassContext, ber.TypePrimative, FilterSubstringsInitial, condition[:len(condition)-1], "Initial Substring"))
-			p.AppendChild(seq)
-		default:
-			p.AppendChild(ber.NewString(ber.ClassUniversal, ber.TypePrimative, ber.TagOctetString, condition, "Condition"))
-		}
-		new_pos++
-		return
-	}
-	err = NewError(ErrorFilterCompile, errors.New("Reached end of filter without closing parens"))
-	return
->>>>>>> 003854cd
 }